--- conflicted
+++ resolved
@@ -15,7 +15,7 @@
 logging.basicConfig(level=logging.INFO)
 
 # Timeout in seconds for external calls
-TIMEOUT = 10
+TIMEOUT = 500
 
 def connect_db():
     """Establish database connection."""
@@ -264,7 +264,6 @@
     return {"cui": cui, "depth": depth}
 
 
-<<<<<<< HEAD
 @app.get("/cuis/{cui1}/{cui2}/similarity/wu-palmer", summary="Compute Wu-Palmer similarity")
 async def wu_palmer_similarity(cui1: str, cui2: str):
     """Compute Wu-Palmer similarity between two CUIs using MRHIER and the fetch_depth helper."""
@@ -288,58 +287,12 @@
 
     logging.info("Depths: %s -> %s, %s -> %s, LCA %s -> %s", cui1, depth_c1, cui2, depth_c2, lca, depth_lca)
 
-=======
-async def fetch_depth(cui: str) -> int:
-    logging.debug("Starting fetch_depth for CUI: %s", cui)
-    try:
-        loop = asyncio.get_running_loop()
-        start_time = time.perf_counter()
-        depth = await asyncio.wait_for(loop.run_in_executor(executor, query_depth, cui), timeout=TIMEOUT)
-        elapsed = time.perf_counter() - start_time
-        logging.debug("fetch_depth for CUI %s returned %s in %.3f seconds.", cui, depth, elapsed)
-    except asyncio.TimeoutError:
-        logging.error("Timeout retrieving depth for CUI: %s", cui)
-        raise HTTPException(status_code=504, detail=f"Timeout retrieving depth for CUI {cui}")
-    except Exception as e:
-        logging.error("Error retrieving depth for CUI %s: %s", cui, e)
-        raise HTTPException(status_code=500, detail=f"Error retrieving depth for CUI {cui}")
-    
-    if depth is None:
-        logging.error("Depth not found for CUI: %s", cui)
-        raise HTTPException(status_code=404, detail=f"Depth not found for CUI {cui}")
-
-    logging.debug("Depth for CUI %s is %s", cui, depth)
-    return depth
-
-
-@app.get("/cuis/{cui1}/{cui2}/similarity/wu-palmer", summary="Compute Wu-Palmer similarity")
-async def wu_palmer_similarity(cui1: str, cui2: str):
-    """Compute Wu-Palmer similarity between two CUIs using asynchronous DB access."""
-
-    # Get LCA (make sure it's async and uses fetch_depth!)
-    lca_result = await find_lowest_common_ancestor(cui1, cui2)
-    lca = lca_result["lca"]
-
-    # Run depth queries concurrently using your async-safe fetch_depth function
-    try:
-        depth_c1, depth_c2, depth_lca = await asyncio.gather(
-            fetch_depth(cui1),
-            fetch_depth(cui2),
-            fetch_depth(lca),
-        )
-    except HTTPException as e:
-        raise e  # Re-raise if one of the depths failed
-
->>>>>>> 109b6c3d
     if depth_c1 == 0 or depth_c2 == 0:
         logging.error("One or both CUIs have no valid depth")
         raise HTTPException(status_code=400, detail="One or both CUIs have no valid depth")
 
     similarity = (2 * depth_lca) / (depth_c1 + depth_c2)
-<<<<<<< HEAD
     logging.info("Computed Wu-Palmer similarity: %s", similarity)
-=======
->>>>>>> 109b6c3d
 
     return {
         "cui1": cui1,
@@ -348,8 +301,7 @@
         "depth_c1": depth_c1,
         "depth_c2": depth_c2,
         "depth_lca": depth_lca,
-<<<<<<< HEAD
-        "similarity": similarity
+        "similarity": similarity,
     }
 
 
@@ -389,8 +341,4 @@
     # Determine the LCA as the ancestor with the maximum depth.
     lca = max(depth_dict, key=depth_dict.get)
     logging.info("Lowest common ancestor for %s and %s is %s", cui1, cui2, lca)
-    return {"cui1": cui1, "cui2": cui2, "lca": lca, "depth":depth_dict[lca]}
-=======
-        "similarity": similarity,
-    }
->>>>>>> 109b6c3d
+    return {"cui1": cui1, "cui2": cui2, "lca": lca, "depth":depth_dict[lca]}